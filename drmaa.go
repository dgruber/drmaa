/*
<<<<<<< HEAD
    Copyright 2012, 2013, 2014, 2015 Daniel Gruber, info@gridengine.eu
=======
   Copyright 2012, 2013, 2014, 2015, 2016 Daniel Gruber, info@gridengine.eu
>>>>>>> 948c4c4b

   Redistribution and use in source and binary forms, with or without
   modification, are permitted provided that the following conditions are
   met:

      * Redistributions of source code must retain the above copyright
   notice, this list of conditions and the following disclaimer.
      * Redistributions in binary form must reproduce the above
   copyright notice, this list of conditions and the following disclaimer
   in the documentation and/or other materials provided with the
   distribution.

   THIS SOFTWARE IS PROVIDED BY THE COPYRIGHT HOLDERS AND CONTRIBUTORS
   "AS IS" AND ANY EXPRESS OR IMPLIED WARRANTIES, INCLUDING, BUT NOT
   LIMITED TO, THE IMPLIED WARRANTIES OF MERCHANTABILITY AND FITNESS FOR
   A PARTICULAR PURPOSE ARE DISCLAIMED. IN NO EVENT SHALL THE COPYRIGHT
   OWNER OR CONTRIBUTORS BE LIABLE FOR ANY DIRECT, INDIRECT, INCIDENTAL,
   SPECIAL, EXEMPLARY, OR CONSEQUENTIAL DAMAGES (INCLUDING, BUT NOT
   LIMITED TO, PROCUREMENT OF SUBSTITUTE GOODS OR SERVICES; LOSS OF USE,
   DATA, OR PROFITS; OR BUSINESS INTERRUPTION) HOWEVER CAUSED AND ON ANY
   THEORY OF LIABILITY, WHETHER IN CONTRACT, STRICT LIABILITY, OR TORT
   (INCLUDING NEGLIGENCE OR OTHERWISE) ARISING IN ANY WAY OUT OF THE USE
   OF THIS SOFTWARE, EVEN IF ADVISED OF THE POSSIBILITY OF SUCH DAMAGE.

<<<<<<< HEAD
   This is a Go DRMAA language binding implementation version 0.8.
=======
   This is a Go DRMAA language binding implementation based on the
   Open Grid Forum DRMAA C API standard.
>>>>>>> 948c4c4b

   Changelog:
   0.1 - First Release: Proof of Concept
   0.2 - Added methods for accessing JobInfo struct.
   0.3 - Minor cleanups
   0.4 - Added gestatus for detailed job status fetching with "qstat -xml"
   0.5 - Go DRMAA is now under BSD License (instead in the jail of GPL)!
   0.6 - Smaller issues
   0.7 - Changed *Error results to error. Old implementation is in DRMAA_OLD_ERROR branch.
<<<<<<< HEAD
   0.7b - Added sudo functionality supported only by Univa Grid Engine. Not DRMAAA specific.
   0.8 - Added jtemplate support queries (GetAttributeNames(),GetVectorAttributeNames()).
         Mem leaks fixed. Added Email() / Args() / Env() for querying
         vector attributes set in the job template.
=======
   0.8 - Added jtemplate support queries (GetAttributeNames(),GetVectorAttributeNames()).
         Mem leaks fixed. Added Email() / Args() / Env() for querying
         vector attributes set in the job template.
   2016/1
   0.9 - Changed ErrorId to ErrorID and JobId to JobID as well as Placeholder constants.
         No more interface changes planned. Sorry for that...
>>>>>>> 948c4c4b

   If you have any questions contact me at info @ gridengine.eu.
*/

// Package drmaa is a job submission library for job schedulers like Univa Grid Engine.
// It is based on the open Distributed Resource Management Application API standard
// (version 1). It requires a C library (libdrmaa.so) usually shipped with a job
// job scheduler.
package drmaa

import (
	"errors"
	"fmt"
	"strconv"
	"strings"
	"time"
	"unsafe"
)

// You can adapt LDFLAGS and CFLAGS below pointing to your
// Grid Engine (or other DRM) installation. ($SGE_ROOT/lib/<arch> and
// $SGE_ROOT/include). Then setting the variables in the build.sh
// would not be required anymore (go install would just work).

/*
 #cgo LDFLAGS: -ldrmaa
 #cgo CFLAGS: -O2 -g
 #include <stdio.h>
 #include <stdlib.h>
 #include <stddef.h>
 #include <string.h>
 #include "drmaa.h"

static drmaa_sudo_t * makeSudo(char *uname, char *gname, long uid, long gid) {
	drmaa_sudo_t * sudo = (drmaa_sudo_t *)calloc(sizeof(drmaa_sudo_t), 1);
	strncpy(sudo->username, uname, strlen(uname) + 1);
	strncpy(sudo->groupname, gname, strlen(gname) + 1);
	sudo->uid = (uid_t) uid;
	sudo->gid = (gid_t) gid;
	return sudo;
}

static char* makeString(size_t size) {
   return calloc(sizeof(char), size);
}

static char** makeStringArray(const int size) {
   return calloc(sizeof(char*), size);
}

static void setString(char **a, char *s, const int n) {
   a[n] = s;
}

static void freeStringArray(char **a, const int size) {
   int i = 0;
   if (a == NULL || *a == NULL) {
      return;
   }
   for (; i < size; i++)
      free(a[i]);
   free(a);
}

int _drmaa_get_num_attr_values(drmaa_attr_values_t* values, int *size) {
#ifdef TORQUE
    return drmaa_get_num_attr_values(values, (size_t *) size);
#else
    return drmaa_get_num_attr_values(values, size);
#endif
}
*/
import "C"

<<<<<<< HEAD
const version string = "0.8_sudo"
=======
const version string = "0.9"
>>>>>>> 948c4c4b

// default string size
const stringSize C.size_t = C.DRMAA_ERROR_STRING_BUFFER
const jobnameSize C.size_t = C.DRMAA_JOBNAME_BUFFER
const attrnameSize C.size_t = C.DRMAA_ATTR_BUFFER
<<<<<<< HEAD
=======

// PlaceholderHomeDirectory is a placeholder for the user's home directory when filling out job template.
const PlaceholderHomeDirectory string = "$drmaa_hd_ph$"

// PlaceholderWorkingDirectory is a placeholder for the working directory path which can be used in
// the job template (like in the input or output path specification).
const PlaceholderWorkingDirectory string = "$drmaa_wd_ph$"
>>>>>>> 948c4c4b

// PlaceholderTaskID is a placeholder for the array job task ID which can be used in the job
// template (like in the input or output path specification).
const PlaceholderTaskID string = "$drmaa_incr_ph$"

// PsType specifies a job state (output of JobPs()).
type PsType int

const (
	// PsUndetermined represents an unknown job state
	PsUndetermined PsType = iota
	// PsQueuedActive means the job is queued and eligible to run
	PsQueuedActive
	// PsSystemOnHold means the job is put into an hold state by the system
	PsSystemOnHold
	// PsUserOnHold means the job is put in the hold state by the user
	PsUserOnHold
	// PsUserSystemOnHold means the job is put in the hold state by the system and by the user
	PsUserSystemOnHold
	// PsRunning means the job is currently executed
	PsRunning
	// PsSystemSuspended means the job is suspended by the DRM
	PsSystemSuspended
	// PsUserSuspended means the job is suspended by the user
	PsUserSuspended
	// PsUserSystemSuspended means the job is suspended by the DRM and by the user
	PsUserSystemSuspended
	// PsDone means the job finished normally
	PsDone
	// PsFailed means the job  finished and failed
	PsFailed
)

// String implements Stringer interface for simplified output of
// the job state (PsType).
func (pt PsType) String() string {
	switch pt {
	case PsUndetermined:
		return "Undetermined"
	case PsQueuedActive:
		return "QueuedActive"
	case PsSystemOnHold:
		return "SystemOnHold"
	case PsUserOnHold:
		return "UserOnHold"
	case PsUserSystemOnHold:
		return "UserSystemOnHold"
	case PsRunning:
		return "Running"
	case PsSystemSuspended:
		return "SystemSuspended"
	case PsUserSuspended:
		return "UserSuspended"
	case PsUserSystemSuspended:
		return "UserSystemSuspended"
	case PsDone:
		return "Done"
	case PsFailed:
		return "Failed"
	}
	return "UnknownDRMAAState"
}

// SubmissionState is the initial job state when the job
// is submitted.
type SubmissionState int

const (
	// HoldState is a job submission state which means the job should not be scheduled.
	HoldState SubmissionState = iota
	// ActiveState is a job submission state which means the job is allowed to be scheduled.
	ActiveState
)

// Timeout is either a positive number in seconds or one of
// those constants.
const (
	// TimeoutWaitForever is a time value of infinit.
	TimeoutWaitForever int64 = -1
	// TimeoutNoWait is a time value for zero.
	TimeoutNoWait int64 = 0
)

// Job controls for session.Control().
type controlType int

const (
	// Suspend is a control action for suspending a job (usually sending SIGSTOP).
	Suspend controlType = iota
	// Resume is a control action fo resuming a suspended job.
	Resume
	// Hold is a control action for preventing that a job is going to be scheduled.
	Hold
	// Release is a control action for allowing that a job in hold state is allowed to be scheduled.
	Release
	// Terminate is a control action for deleting a job.
	Terminate
)

// ErrorID is DRMAA error ID representation type
type ErrorID int

const (
	// Success indicates that no errors occurred
	Success ErrorID = iota
	// InternalError indicates an error within the DRM
	InternalError
	// DrmCommunicationFailure indicates a communication problem
	DrmCommunicationFailure
	// AuthFailure indication an error during authentification
	AuthFailure
	// InvalidArgument indicates a wrong imput parameter or an unsupported method call
	InvalidArgument
	// NoActiveSession indicates an error due to a non valid session state
	NoActiveSession
	// NoMemory indicates an OOM situation
	NoMemory
	// InvalidContactString indicates a wrong contact string
	InvalidContactString
	// DefaultContactStringError indicates an error with the contact string
	DefaultContactStringError
	// NoDefaultContactStringSelected indicates an error with the contact string
	NoDefaultContactStringSelected
	// DrmsInitFailed indicates an error when establishing a connection to the DRM
	DrmsInitFailed
	// AlreadyActiveSession indicates an error with an already existing connection
	AlreadyActiveSession
	// DrmsExitError indicates an error when shutting down the connection to the DRM
	DrmsExitError
	// InvalidAttributeFormat is an attribute format error
	InvalidAttributeFormat
	// InvalidAttributeValue is an attribute value error
	InvalidAttributeValue
	// ConflictingAttributeValues is a semantic error with conflicting attribute settings
	ConflictingAttributeValues
	// TryLater indicates a temporal problem with the DRM
	TryLater
	// DeniedByDrm indicates a permission problem
	DeniedByDrm
	// InvalidJob indicates a problem with the job or job ID
	InvalidJob
	// ResumeInconsistentState indicates a state problem
	ResumeInconsistentState
	// SuspendInconsistentState indicates a state problem
	SuspendInconsistentState
	// HoldInconsistentState indicates a state problem
	HoldInconsistentState
	// ReleaseInconsistentState indicates a state problem
	ReleaseInconsistentState
	// ExitTimeout indicates a timeout issue
	ExitTimeout
	// NoRusage indicates an issue with resource usage values
	NoRusage
	// NoMoreElements indicates that no more elements are available
	NoMoreElements
)

// Internal map between C DRMAA error and Go DRMAA error.
var errorID = map[C.int]ErrorID{
	C.DRMAA_ERRNO_SUCCESS:                            Success,
	C.DRMAA_ERRNO_INTERNAL_ERROR:                     InternalError,
	C.DRMAA_ERRNO_DRM_COMMUNICATION_FAILURE:          DrmCommunicationFailure,
	C.DRMAA_ERRNO_AUTH_FAILURE:                       AuthFailure,
	C.DRMAA_ERRNO_INVALID_ARGUMENT:                   InvalidArgument,
	C.DRMAA_ERRNO_NO_ACTIVE_SESSION:                  NoActiveSession,
	C.DRMAA_ERRNO_NO_MEMORY:                          NoMemory,
	C.DRMAA_ERRNO_INVALID_CONTACT_STRING:             InvalidContactString,
	C.DRMAA_ERRNO_DEFAULT_CONTACT_STRING_ERROR:       DefaultContactStringError,
	C.DRMAA_ERRNO_NO_DEFAULT_CONTACT_STRING_SELECTED: NoDefaultContactStringSelected,
	C.DRMAA_ERRNO_DRMS_INIT_FAILED:                   DrmsInitFailed,
	C.DRMAA_ERRNO_ALREADY_ACTIVE_SESSION:             AlreadyActiveSession,
	C.DRMAA_ERRNO_DRMS_EXIT_ERROR:                    DrmsExitError,
	C.DRMAA_ERRNO_INVALID_ATTRIBUTE_FORMAT:           InvalidAttributeFormat,
	C.DRMAA_ERRNO_INVALID_ATTRIBUTE_VALUE:            InvalidAttributeValue,
	C.DRMAA_ERRNO_CONFLICTING_ATTRIBUTE_VALUES:       ConflictingAttributeValues,
	C.DRMAA_ERRNO_TRY_LATER:                          TryLater,
	C.DRMAA_ERRNO_DENIED_BY_DRM:                      DeniedByDrm,
	C.DRMAA_ERRNO_INVALID_JOB:                        InvalidJob,
	C.DRMAA_ERRNO_RESUME_INCONSISTENT_STATE:          ResumeInconsistentState,
	C.DRMAA_ERRNO_SUSPEND_INCONSISTENT_STATE:         SuspendInconsistentState,
	C.DRMAA_ERRNO_HOLD_INCONSISTENT_STATE:            HoldInconsistentState,
	C.DRMAA_ERRNO_RELEASE_INCONSISTENT_STATE:         ReleaseInconsistentState,
	C.DRMAA_ERRNO_EXIT_TIMEOUT:                       ExitTimeout,
	C.DRMAA_ERRNO_NO_RUSAGE:                          NoRusage,
	C.DRMAA_ERRNO_NO_MORE_ELEMENTS:                   NoMoreElements,
}

// Internal map between GO DRMAA error und C DRMAA error.
var internalError = map[ErrorID]C.int{
	Success:                        C.DRMAA_ERRNO_SUCCESS,
	InternalError:                  C.DRMAA_ERRNO_INTERNAL_ERROR,
	DrmCommunicationFailure:        C.DRMAA_ERRNO_DRM_COMMUNICATION_FAILURE,
	AuthFailure:                    C.DRMAA_ERRNO_AUTH_FAILURE,
	InvalidArgument:                C.DRMAA_ERRNO_INVALID_ARGUMENT,
	NoActiveSession:                C.DRMAA_ERRNO_NO_ACTIVE_SESSION,
	NoMemory:                       C.DRMAA_ERRNO_NO_MEMORY,
	InvalidContactString:           C.DRMAA_ERRNO_INVALID_CONTACT_STRING,
	DefaultContactStringError:      C.DRMAA_ERRNO_DEFAULT_CONTACT_STRING_ERROR,
	NoDefaultContactStringSelected: C.DRMAA_ERRNO_NO_DEFAULT_CONTACT_STRING_SELECTED,
	DrmsInitFailed:                 C.DRMAA_ERRNO_DRMS_INIT_FAILED,
	AlreadyActiveSession:           C.DRMAA_ERRNO_ALREADY_ACTIVE_SESSION,
	DrmsExitError:                  C.DRMAA_ERRNO_DRMS_EXIT_ERROR,
	InvalidAttributeFormat:         C.DRMAA_ERRNO_INVALID_ATTRIBUTE_FORMAT,
	InvalidAttributeValue:          C.DRMAA_ERRNO_INVALID_ATTRIBUTE_VALUE,
	ConflictingAttributeValues:     C.DRMAA_ERRNO_CONFLICTING_ATTRIBUTE_VALUES,
	TryLater:                       C.DRMAA_ERRNO_TRY_LATER,
	DeniedByDrm:                    C.DRMAA_ERRNO_DENIED_BY_DRM,
	InvalidJob:                     C.DRMAA_ERRNO_INVALID_JOB,
	ResumeInconsistentState:        C.DRMAA_ERRNO_RESUME_INCONSISTENT_STATE,
	SuspendInconsistentState:       C.DRMAA_ERRNO_SUSPEND_INCONSISTENT_STATE,
	HoldInconsistentState:          C.DRMAA_ERRNO_HOLD_INCONSISTENT_STATE,
	ReleaseInconsistentState:       C.DRMAA_ERRNO_RELEASE_INCONSISTENT_STATE,
	ExitTimeout:                    C.DRMAA_ERRNO_EXIT_TIMEOUT,
	NoRusage:                       C.DRMAA_ERRNO_NO_RUSAGE,
	NoMoreElements:                 C.DRMAA_ERRNO_NO_MORE_ELEMENTS,
}

<<<<<<< HEAD
// Sudo is a sudoers requrest in order to submit a job on behalf
// of another user. This is not part of the DRMAA spec but it is
// included in Univa Grid Engine's DRMAA implementation since 8.3 FCS.
type Sudo struct {
	Username  string
	Groupname string
	UID       int
	GID       int
}

=======
>>>>>>> 948c4c4b
// FileTransferMode determines which files should be staged.
type FileTransferMode struct {
	ErrorStream  bool
	InputStream  bool
	OutputStream bool
}

// JobInfo contains all runtime information about a job.
type JobInfo struct {
	resourceUsage     map[string]string
	jobID             string
	hasExited         bool
	exitStatus        int64
	hasSignaled       bool
	terminationSignal string
	hasAborted        bool
	hasCoreDump       bool
}

// ResourceUsage returns the resource usage as a map.
func (ji *JobInfo) ResourceUsage() map[string]string {
	return ji.resourceUsage
}

// JobID returns the job id as string.
func (ji *JobInfo) JobID() string {
	return ji.jobID
}

// HasExited returns if the job has exited.
func (ji *JobInfo) HasExited() bool {
	return ji.hasExited
}

// ExitStatus returns the exit status of the job.
func (ji *JobInfo) ExitStatus() int64 {
	return ji.exitStatus
}

// HasSignaled returns if the job has been signaled.
func (ji *JobInfo) HasSignaled() bool {
	return ji.hasSignaled
}

// TerminationSignal returns the termination signal of the job.
func (ji *JobInfo) TerminationSignal() string {
	return ji.terminationSignal
}

// HasAborted returns if the job was aborted.
func (ji *JobInfo) HasAborted() bool {
	return ji.hasAborted
}

// HasCoreDump returns if the job has generated a core dump.
func (ji *JobInfo) HasCoreDump() bool {
	return ji.hasCoreDump
}

// Error is a Go DRMAA error type which implements the
// Go Error interface with the Error() method.
// Each external error can be casted to a pointer
// to that struct in order to get more information
// about the error (the error id).
type Error struct {
	Message string
	ID      ErrorID
}

// makeError is an intenal function which creates an GO DRMAA error.
<<<<<<< HEAD
func makeError(msg string, id ErrorId) Error {
=======
func makeError(msg string, id ErrorID) Error {
>>>>>>> 948c4c4b
	var ce Error
	ce.Message = msg
	ce.ID = id
	return ce
}

// Error implements the Go error interface for the drmaa.Error type.
func (ce Error) Error() string {
	return ce.Message
}

// DRMAA functions (not methods required)

// StrError maps an ErrorId to an error string.
<<<<<<< HEAD
func StrError(id ErrorId) string {
=======
func StrError(id ErrorID) string {
>>>>>>> 948c4c4b
	// check if not found
	var ie C.int
	ie = internalError[id]

	errStr := C.drmaa_strerror(ie)
	return C.GoString(errStr)
}

// GetContact returns the contact string of the DRM system.
func GetContact() (string, error) {
	diag := C.makeString(stringSize)
	defer C.free(unsafe.Pointer(diag))

	contact := C.makeString(stringSize)
	defer C.free(unsafe.Pointer(contact))

	errNumber := C.drmaa_get_contact(contact, stringSize, diag, stringSize)

	if errNumber != C.DRMAA_ERRNO_SUCCESS && diag != nil {
		ce := makeError(C.GoString(diag), errorID[errNumber])
		return "", &ce
	}
	return C.GoString(contact), nil
}

// GetVersion returns the version of the DRMAA standard.
func GetVersion() (int, int, error) {
	return 1, 0, nil
}

// GetDrmSystem returns the DRM system identification string.
func (s *Session) GetDrmSystem() (string, error) {
	diag := C.makeString(stringSize)
	defer C.free(unsafe.Pointer(diag))

	drm := C.makeString(stringSize)
	defer C.free(unsafe.Pointer(drm))

	errNumber := C.drmaa_get_DRM_system(drm, stringSize,
		diag, stringSize)

	if errNumber != C.DRMAA_ERRNO_SUCCESS && diag != nil {
		ce := makeError(C.GoString(diag), errorID[errNumber])
		return "", &ce
	}

	return C.GoString(drm), nil
}

// GetDrmaaImplementation returns information about the DRMAA implementation.
func (s *Session) GetDrmaaImplementation() string {
	return fmt.Sprintf("GO DRMAA Implementation by Daniel Gruber Version %s", version)
}

// Session is a type which represents a DRMAA session.
type Session struct {
	// go internal
	initialized bool
}

// MakeSession creates and initializes a new DRMAA session.
func MakeSession() (Session, error) {
	var session Session
	if err := session.Init(""); err != nil {
		return session, err
	}
	return session, nil
}

// Init intitializes a DRMAA session. If contact string is ""
// a new session is created otherwise an existing session
// is connected.
func (s *Session) Init(contactString string) error {
	diag := C.makeString(stringSize)
	defer C.free(unsafe.Pointer(diag))
	var errNumber C.int

	if contactString == "" {
		errNumber = C.drmaa_init(nil, diag, stringSize)
	} else {
		csp := C.CString(contactString)
		defer C.free(unsafe.Pointer(csp))
		errNumber = C.drmaa_init(csp, diag, stringSize)
	}

	if errNumber != C.DRMAA_ERRNO_SUCCESS && diag != nil {
		// convert ERROR string back
		s.initialized = false
		ce := makeError(C.GoString(diag), errorID[errNumber])
		return &ce
	}
	s.initialized = true
	return nil
}

// Exit disengages a session frmo the DRMAA library and cleans it up.
func (s *Session) Exit() error {
	diag := C.makeString(stringSize)
	defer C.free(unsafe.Pointer(diag))

	errNumber := C.drmaa_exit(diag, stringSize)
	if errNumber != C.DRMAA_ERRNO_SUCCESS && diag != nil {
		ce := makeError(C.GoString(diag), errorID[errNumber])
		return &ce
	}
	return nil
}

// GetAttributeNames returns a set of supported DRMAA attributes
// allowed in the job template.
func (s *Session) GetAttributeNames() ([]string, error) {
	return s.getAttributeNames(false)
}

// GetVectorAttributeNames returns a set of supported DRMAA vector
// attributes allowed in a C job template.
// This functionality is not required for the Go DRMAA implementation.
func (s *Session) GetVectorAttributeNames() ([]string, error) {
	return s.getAttributeNames(true)
}

func (s *Session) getAttributeNames(vectorAttributes bool) ([]string, error) {
	if s.initialized == false {
		// error, need a connection (active session)
		ce := makeError("No active session", NoActiveSession)
		return nil, &ce
	}
	diag := C.makeString(stringSize)
	defer C.free(unsafe.Pointer(diag))

	var vector *C.drmaa_attr_names_t
	var errNumber C.int
	if vectorAttributes {
		errNumber = C.drmaa_get_vector_attribute_names(&vector, diag, stringSize)
	} else {
		errNumber = C.drmaa_get_attribute_names(&vector, diag, stringSize)
	}

	if errNumber != C.DRMAA_ERRNO_SUCCESS {
<<<<<<< HEAD
		ce := makeError(C.GoString(diag), errorId[errNumber])
=======
		ce := makeError(C.GoString(diag), errorID[errNumber])
>>>>>>> 948c4c4b
		return nil, &ce
	}

	// the size is not really required but a good test if that
	// method is implemented in the underlying C DRMAA library
	var size C.int
	errNumber = C.drmaa_get_num_attr_names(vector, &size)
	if errNumber != C.DRMAA_ERRNO_SUCCESS {
<<<<<<< HEAD
		ce := makeError(C.GoString(diag), errorId[errNumber])
=======
		ce := makeError(C.GoString(diag), errorID[errNumber])
>>>>>>> 948c4c4b
		return nil, &ce
	}

	attributes := make([]string, 0, int(size))

	// convert all C attribute names
	for {
		attrName := C.makeString(attrnameSize)
		defer C.free(unsafe.Pointer(attrName))
		errNumber = C.drmaa_get_next_attr_name(vector, attrName, attrnameSize-1)
		if errNumber != C.DRMAA_ERRNO_SUCCESS {
			break
		}
		attributes = append(attributes, C.GoString(attrName))
	}
	// free vector
	C.drmaa_release_attr_names(vector)
	return attributes, nil
}

// AllocateJobTemplate allocates a new C drmaa job template.
// On successful allocation the DeleteJobTemplate() method
// must be called in order to avoid memory leaks.
func (s *Session) AllocateJobTemplate() (jt JobTemplate, err error) {
	if s.initialized == false {
		// error, need a connection (active session)
		ce := makeError("No active session", NoActiveSession)
		return jt, &ce
	}
	diag := C.makeString(stringSize)
	defer C.free(unsafe.Pointer(diag))

	//var jtp *C.drmaa_job_template_t
	errNumber := C.drmaa_allocate_job_template(&jt.jt, diag, stringSize)
	if errNumber != C.DRMAA_ERRNO_SUCCESS && diag != nil {
		ce := makeError(C.GoString(diag), errorID[errNumber])
		return jt, &ce
	}
	return jt, nil
}

// DeleteJobTemplate delets (and frees memory) of an allocated job template.
// Must be called in to prevent memory leaks. JobTemplates
// are not handled in Go garbage collector.
func (s *Session) DeleteJobTemplate(jt *JobTemplate) error {
	diag := C.makeString(stringSize)
	defer C.free(unsafe.Pointer(diag))

	// de-allocate job template in memory
	errNumber := C.drmaa_delete_job_template(jt.jt, diag, stringSize)
	if errNumber != C.DRMAA_ERRNO_SUCCESS && diag != nil {
		ce := makeError(C.GoString(diag), errorID[errNumber])
		return &ce
	}
	return nil
}

func sudoToC(delegate Sudo) *C.drmaa_sudo_t {
	if len(delegate.Username) <= 128 && len(delegate.Groupname) <= 128 {
		uname := C.CString(delegate.Username)
		defer C.free(unsafe.Pointer(uname))
		gname := C.CString(delegate.Groupname)
		defer C.free(unsafe.Pointer(gname))
		return C.makeSudo(uname, gname, C.long(delegate.UID), C.long(delegate.GID))
	}
	return nil
}

// RunJobAs submits a job in a (initialized) session to the cluster scheduler
// and executes the job as the user given by the Sudo structure. Note that
// this might not be allowed when the user has not the priviledges in the
// DRM. This is not a DRMAA standardized function!
func (s *Session) RunJobAs(delegate Sudo, jt *JobTemplate) (string, error) {
	jobId := C.makeString(jobnameSize)
	defer C.free(unsafe.Pointer(jobId))

	diag := C.makeString(stringSize)
	defer C.free(unsafe.Pointer(diag))

	as := sudoToC(delegate)
	if as == nil {
		return "", errors.New("Couldn't convert sudo request.")
	}
	defer C.free(unsafe.Pointer(as))
	errNumber := C.drmaa_run_job_as(as, jobId, jobnameSize, jt.jt, diag, stringSize)

	if errNumber != C.DRMAA_ERRNO_SUCCESS && diag != nil {
		ce := makeError(C.GoString(diag), errorId[errNumber])
		return "", &ce
	}
	return C.GoString(jobId), nil
}

// RunJob submits a job in a (initialized) session to the cluster scheduler.
func (s *Session) RunJob(jt *JobTemplate) (string, error) {
	jobID := C.makeString(jobnameSize)
	defer C.free(unsafe.Pointer(jobID))

	diag := C.makeString(stringSize)
	defer C.free(unsafe.Pointer(diag))

	errNumber := C.drmaa_run_job(jobID, jobnameSize, jt.jt, diag, stringSize)

	if errNumber != C.DRMAA_ERRNO_SUCCESS && diag != nil {
		ce := makeError(C.GoString(diag), errorID[errNumber])
		return "", &ce
	}
	return C.GoString(jobID), nil
}

// RunBulkJobsAs submits a job as an array job on behalf of the user
// given by the Sudo structure. Note that this is not
func (s *Session) RunBulkJobsAs(delegate Sudo, jt *JobTemplate, start, end, incr int) ([]string, error) {
	var ids *C.drmaa_job_ids_t
	jobId := C.makeString(jobnameSize)
	defer C.free(unsafe.Pointer(jobId))

	diag := C.makeString(stringSize)
	defer C.free(unsafe.Pointer(diag))

	as := sudoToC(delegate)
	if as == nil {
		return nil, errors.New("Could not create sudo structure.")
	}
	defer C.free(unsafe.Pointer(as))
	errNumber := C.drmaa_run_bulk_jobs_as(as, &ids, jt.jt, C.int(start), C.int(end), C.int(incr),
		diag, stringSize)

	if errNumber != C.DRMAA_ERRNO_SUCCESS && diag != nil {
		ce := makeError(C.GoString(diag), errorId[errNumber])
		return nil, &ce
	}

	// collect job ids
	var jobIds []string
	for C.drmaa_get_next_job_id(ids, jobId, C.DRMAA_JOBNAME_BUFFER) == C.DRMAA_ERRNO_SUCCESS {
		jobIds = append(jobIds, C.GoString(jobId))
	}

	return jobIds, nil
}

// RunBulkJobs submits a job as an array job.
func (s *Session) RunBulkJobs(jt *JobTemplate, start, end, incr int) ([]string, error) {
	var ids *C.drmaa_job_ids_t
	jobID := C.makeString(jobnameSize)
	defer C.free(unsafe.Pointer(jobID))

	diag := C.makeString(stringSize)
	defer C.free(unsafe.Pointer(diag))

	errNumber := C.drmaa_run_bulk_jobs(&ids, jt.jt, C.int(start), C.int(end), C.int(incr),
		diag, stringSize)

	if errNumber != C.DRMAA_ERRNO_SUCCESS && diag != nil {
		ce := makeError(C.GoString(diag), errorID[errNumber])
		return nil, &ce
	}

	// collect job ids
	var jobIds []string
	for C.drmaa_get_next_job_id(ids, jobID, C.DRMAA_JOBNAME_BUFFER) == C.DRMAA_ERRNO_SUCCESS {
		jobIds = append(jobIds, C.GoString(jobID))
	}

	return jobIds, nil
}

// ControlAs sends a job modification request, i.e. terminates, suspends,
// resumes a job or sets it in a the hold state or release it from the
// job hold state. The given Sudo structure will make the call as the
// encoded user when allowed.
func (s *Session) ControlAs(delegate Sudo, jobId string, action controlType) error {
	diag := C.makeString(stringSize)
	defer C.free(unsafe.Pointer(diag))
	var ca C.int

	switch action {
	case Terminate:
		ca = C.DRMAA_CONTROL_TERMINATE
	case Suspend:
		ca = C.DRMAA_CONTROL_SUSPEND
	case Resume:
		ca = C.DRMAA_CONTROL_RESUME
	case Hold:
		ca = C.DRMAA_CONTROL_HOLD
	case Release:
		ca = C.DRMAA_CONTROL_RELEASE
	}

	as := sudoToC(delegate)
	if as == nil {
		return errors.New("Could not create sudo structure.")
	}
	defer C.free(unsafe.Pointer(as))

	id := C.CString(jobId)
	defer C.free(unsafe.Pointer(id))

	if errNumber := C.drmaa_control_as(as, id, ca, diag, stringSize); errNumber != C.DRMAA_ERRNO_SUCCESS {
		ce := makeError(C.GoString(diag), errorId[errNumber])
		return &ce
	}
	return nil
}

// Control sends a job modification request, i.e. terminates, suspends,
// resumes a job or sets it in a the hold state or release it from the
// job hold state.
func (s *Session) Control(jobID string, action controlType) error {
	diag := C.makeString(stringSize)
	defer C.free(unsafe.Pointer(diag))
	var ca C.int

	switch action {
	case Terminate:
		ca = C.DRMAA_CONTROL_TERMINATE
	case Suspend:
		ca = C.DRMAA_CONTROL_SUSPEND
	case Resume:
		ca = C.DRMAA_CONTROL_RESUME
	case Hold:
		ca = C.DRMAA_CONTROL_HOLD
	case Release:
		ca = C.DRMAA_CONTROL_RELEASE
	}

<<<<<<< HEAD
	jobid := C.CString(jobId)
	defer C.free(unsafe.Pointer(jobid))
	if errNumber := C.drmaa_control(jobid, ca, diag, stringSize); errNumber != C.DRMAA_ERRNO_SUCCESS {
		ce := makeError(C.GoString(diag), errorId[errNumber])
=======
	jobid := C.CString(jobID)
	defer C.free(unsafe.Pointer(jobid))
	if errNumber := C.drmaa_control(jobid, ca, diag, stringSize); errNumber != C.DRMAA_ERRNO_SUCCESS {
		ce := makeError(C.GoString(diag), errorID[errNumber])
>>>>>>> 948c4c4b
		return &ce
	}
	return nil
}

// make job control more straightforward

// TerminateJob sends a job termination request to the job executor.
func (s *Session) TerminateJob(jobID string) error {
	return s.Control(jobID, Terminate)
}

// SuspendJob sends a job suspenion request to the job executor.
func (s *Session) SuspendJob(jobID string) error {
	return s.Control(jobID, Suspend)
}

// ResumeJob sends a job resume request to the job executor.
func (s *Session) ResumeJob(jobID string) error {
	return s.Control(jobID, Resume)
}

// HoldJob put a job into the hold state.
func (s *Session) HoldJob(jobID string) error {
	return s.Control(jobID, Hold)
}

// ReleaseJob removes a hold state from a job.
func (s *Session) ReleaseJob(jobID string) error {
	return s.Control(jobID, Release)
}

// Synchronize blocks the programm until the given jobs finshed or
// a specific timeout is reached.
func (s *Session) Synchronize(jobIds []string, timeout int64, dispose bool) error {
	// TODO handle special string: DRMAA_ID_SESSION_ALL
	diag := C.makeString(stringSize)
	defer C.free(unsafe.Pointer(diag))

	jobids := C.makeStringArray(C.int(len(jobIds) + 1))

	for i, jobid := range jobIds {
		id := C.CString(jobid)
		defer C.free(unsafe.Pointer(id))
<<<<<<< HEAD
		C.setString(job_ids, id, C.int(i))
=======
		C.setString(jobids, id, C.int(i))
>>>>>>> 948c4c4b
	}
	C.setString(jobids, nil, C.int(len(jobIds)))

	var disp C.int
	if dispose {
		disp = C.int(1)
	} else {
		disp = C.int(0)
	}

	if errNumber := C.drmaa_synchronize(jobids, C.long(timeout), disp,
		diag, stringSize); errNumber != C.DRMAA_ERRNO_SUCCESS {
		ce := makeError(C.GoString(diag), errorID[errNumber])
		return &ce
	}

	return nil
}

// Wait blocks until the job left the DRM system or a timeout is reached and
// returns a JobInfo structure.
func (s *Session) Wait(jobID string, timeout int64) (jobinfo JobInfo, err error) {
	diag := C.makeString(stringSize)
	defer C.free(unsafe.Pointer(diag))

	jobIDOut := C.makeString(jobnameSize)
	defer C.free(unsafe.Pointer(jobIDOut))

	// out
	cstat := C.int(0)
	var crusage *C.struct_drmaa_attr_values_s

<<<<<<< HEAD
	jobid := C.CString(jobId)
	defer C.free(unsafe.Pointer(jobid))

	if errNumber := C.drmaa_wait(jobid, job_id_out, jobnameSize, &cstat,
=======
	jobid := C.CString(jobID)
	defer C.free(unsafe.Pointer(jobid))

	if errNumber := C.drmaa_wait(jobid, jobIDOut, jobnameSize, &cstat,
>>>>>>> 948c4c4b
		C.long(timeout), &crusage, diag, stringSize); errNumber != C.DRMAA_ERRNO_SUCCESS {
		ce := makeError(C.GoString(diag), errorID[errNumber])
		return jobinfo, &ce
	}

	// fill JobInfo struct
	exited := C.int(0)
	if errNumber := C.drmaa_wifexited(&exited, cstat, diag, stringSize); errNumber != C.DRMAA_ERRNO_SUCCESS {
		ce := makeError(C.GoString(diag), errorID[errNumber])
		return jobinfo, &ce
	}
	if exited == 0 {
		jobinfo.hasExited = false
	} else {
		jobinfo.hasExited = true
		// set exit status
		exitstatus := C.int(0)
		if errNumber := C.drmaa_wexitstatus(&exitstatus, cstat, diag, stringSize); errNumber != C.DRMAA_ERRNO_SUCCESS {
			C.drmaa_release_attr_values(crusage)
			ce := makeError(C.GoString(diag), errorID[errNumber])
			return jobinfo, &ce
		}
		jobinfo.exitStatus = int64(exitstatus)
	}

	signaled := C.int(0)
	if errNumber := C.drmaa_wifsignaled(&signaled, cstat, diag, stringSize); errNumber != C.DRMAA_ERRNO_SUCCESS {
		C.drmaa_release_attr_values(crusage)
		ce := makeError(C.GoString(diag), errorID[errNumber])
		return jobinfo, &ce
	}
	if signaled == 0 {
		jobinfo.hasSignaled = false
	} else {
		jobinfo.hasSignaled = true
		termsig := C.makeString(stringSize)
		defer C.free(unsafe.Pointer(termsig))
		if errNumber := C.drmaa_wtermsig(termsig, stringSize, cstat, diag, stringSize); errNumber != C.DRMAA_ERRNO_SUCCESS {
			C.drmaa_release_attr_values(crusage)
			ce := makeError(C.GoString(diag), errorID[errNumber])
			return jobinfo, &ce
		}
		jobinfo.terminationSignal = C.GoString(termsig)
	}

	aborted := C.int(0)
	if errNumber := C.drmaa_wifsignaled(&aborted, cstat, diag, stringSize); errNumber != C.DRMAA_ERRNO_SUCCESS {
		C.drmaa_release_attr_values(crusage)
		ce := makeError(C.GoString(diag), errorID[errNumber])
		return jobinfo, &ce
	}
	if aborted == 0 {
		jobinfo.hasAborted = false
	} else {
		jobinfo.hasAborted = true
	}

	coreDumped := C.int(0)
	if errNumber := C.drmaa_wcoredump(&coreDumped, cstat, diag, stringSize); errNumber != C.DRMAA_ERRNO_SUCCESS {
		C.drmaa_release_attr_values(crusage)
		ce := makeError(C.GoString(diag), errorID[errNumber])
		return jobinfo, &ce
	}
	if coreDumped == 0 {
		jobinfo.hasCoreDump = false
	} else {
		jobinfo.hasCoreDump = true
	}

	jobinfo.jobID = C.GoString(jobIDOut)

	// rusage
	usageLength := C.int(0)
	if errNumber := C._drmaa_get_num_attr_values(crusage, &usageLength); errNumber != C.DRMAA_ERRNO_SUCCESS {
		C.drmaa_release_attr_values(crusage)
		ce := makeError(C.GoString(diag), errorID[errNumber])
		return jobinfo, &ce
	}

	usageArray := make([]string, 0, int(usageLength))
	for i := 0; i < int(usageLength); i++ {
		usage := C.makeString(stringSize)
		defer C.free(unsafe.Pointer(usage))
		if C.drmaa_get_next_attr_value(crusage, usage, stringSize) == C.DRMAA_ERRNO_SUCCESS {
			usageArray = append(usageArray, C.GoString(usage))
		}
	}
	C.drmaa_release_attr_values(crusage)
	// make a map out of the array
	jobinfo.resourceUsage = makeUsageMap(usageArray)

	return jobinfo, nil
}

// makeUsageMap creates out of an array of job usage
// values (structure is: resource=measurement) a map
// mapping the resources to its usage values.
func makeUsageMap(usageArray []string) map[string]string {
	// make a map out of the array
	usageMap := make(map[string]string)
	for i := range usageArray {
		nameVal := strings.Split(usageArray[i], "=")
		usageMap[nameVal[0]] = nameVal[1]
	}
	return usageMap
}

<<<<<<< HEAD
// JobPs returns the cuurent state of a job.
=======
// JobPs returns the current state of a job.
>>>>>>> 948c4c4b
func (s *Session) JobPs(jobID string) (PsType, error) {
	outPs := C.int(0)
	diag := C.makeString(stringSize)
	defer C.free(unsafe.Pointer(diag))

	id := C.CString(jobID)
	defer C.free(unsafe.Pointer(id))

	if errNumber := C.drmaa_job_ps(id, &outPs, diag, stringSize); errNumber != C.DRMAA_ERRNO_SUCCESS && diag != nil {
<<<<<<< HEAD
		ce := makeError(C.GoString(diag), errorId[errNumber])
=======
		ce := makeError(C.GoString(diag), errorID[errNumber])
>>>>>>> 948c4c4b
		return 0, &ce
	}

	var psType PsType

	switch outPs {
	case C.DRMAA_PS_UNDETERMINED:
		psType = PsUndetermined
	case C.DRMAA_PS_QUEUED_ACTIVE:
		psType = PsQueuedActive
	case C.DRMAA_PS_SYSTEM_ON_HOLD:
		psType = PsSystemOnHold
	case C.DRMAA_PS_USER_ON_HOLD:
		psType = PsUserOnHold
	case C.DRMAA_PS_USER_SYSTEM_ON_HOLD:
		psType = PsUserSystemOnHold
	case C.DRMAA_PS_RUNNING:
		psType = PsRunning
	case C.DRMAA_PS_SYSTEM_SUSPENDED:
		psType = PsSystemSuspended
	case C.DRMAA_PS_USER_SUSPENDED:
		psType = PsUserSuspended
	case C.DRMAA_PS_USER_SYSTEM_SUSPENDED:
		psType = PsUserSystemSuspended
	case C.DRMAA_PS_DONE:
		psType = PsDone
	case C.DRMAA_PS_FAILED:
		psType = PsFailed
	}

	return psType, nil
}

// JobTemplate represents a job template which is required to submit a job.
// A JobTemplate contains job submission parameters like a name, accounting
// string, command to execute, it's arguments and so on. In this implementation
// within a job template a pointer to an allocated C job template is stored
// which must be freed by the user. The values can only be accessed by the
// defined methods.
type JobTemplate struct {
	// reference to C job template
	jt *C.drmaa_job_template_t
}

// String implements the Stringer interface for the JobTemplate.
// Note that this operation is not very efficient since it needs
// to get all values out of the C object.
func (jt *JobTemplate) String() string {
	// TODO vector attributes missing here (Args, Email, ...)
	var s string
	rc, _ := jt.RemoteCommand()
	jn, _ := jt.JobName()
	ns, _ := jt.NativeSpecification()
	op, _ := jt.OutputPath()
	ip, _ := jt.InputPath()
	wd, _ := jt.WD()
	jf, _ := jt.JoinFiles()            // FileTransferMode
	js, _ := jt.JobSubmissionState()   // SubmissionState
	st, _ := jt.StartTime()            // time
	sr, _ := jt.SoftRunDurationLimit() // duration
	hr, _ := jt.HardRunDurationLimit()
	ep, _ := jt.ErrorPath()
	be, _ := jt.BlockEmail()   // bool
	dl, _ := jt.DeadlineTime() // time
	s = fmt.Sprintf("Remote command: %s\nJob name: %s\nNative specification: %s\nOutput path: %s\nInput path: %s\nWorking directory: %s\nJoin files: %t\nSubmission state: %v\nStart time: %s\nSoft run duration limit: %s\nHard run duration limit: %s\nError path: %s\nBlock email: %t\nDeadline time: %s",
		rc, jn, ns, op, ip, wd, jf, js, st, sr, hr, ep, be, dl)

	return s
}

// setNameValue sets a name, value attribute pair into a job template. The name
// is usually a constant defined by the DRMAA header file (spec).
func setNameValue(jt *C.drmaa_job_template_t, name string, value string) error {
	diag := C.makeString(stringSize)
	defer C.free(unsafe.Pointer(diag))

	v := C.CString(value)
	defer C.free(unsafe.Pointer(v))

	n := C.CString(name)
	defer C.free(unsafe.Pointer(n))

	errNumber := C.drmaa_set_attribute(jt, n, v, diag, stringSize)
	if errNumber != C.DRMAA_ERRNO_SUCCESS {
		ce := makeError(C.GoString(diag), errorID[errNumber])
		return &ce
	}
	return nil
}

func getStringValue(jt *C.drmaa_job_template_t, name string) (string, error) {
	if jt == nil {
		ce := makeError("No job template", errorID[C.DRMAA_ERRNO_INVALID_JOB])
		return "", &ce
	}

	diag := C.makeString(stringSize)
	defer C.free(unsafe.Pointer(diag))

	v := C.makeString(stringSize)
	defer C.free(unsafe.Pointer(v))

	n := C.CString(name)
	defer C.free(unsafe.Pointer(n))

	errNumber := C.drmaa_get_attribute(jt, n, v, stringSize, diag, stringSize)
	if errNumber != C.DRMAA_ERRNO_SUCCESS {
		ce := makeError(C.GoString(diag), errorID[errNumber])
		return "", &ce
	}

	return C.GoString(v), nil
}

// JOB TEMPLATE methods

// SetRemoteCommand sets the path or the name of the binary to be started
// as a job in the job template.
func (jt *JobTemplate) SetRemoteCommand(cmd string) error {
	if jt.jt != nil {
		return setNameValue(jt.jt, C.DRMAA_REMOTE_COMMAND, cmd)
	}
	ce := makeError("No job template", errorID[C.DRMAA_ERRNO_INVALID_JOB])
	return &ce
}

// RemoteCommand returns the currently set binary which is going to be
// executed from the job template.
func (jt *JobTemplate) RemoteCommand() (string, error) {
	return getStringValue(jt.jt, C.DRMAA_REMOTE_COMMAND)
}

// SetInputPath sets the input file which the job gets
// set when it is executed. The content of the file is
// forwarded as STDIN to the job.
func (jt *JobTemplate) SetInputPath(path string) error {
	if jt.jt != nil {
		return setNameValue(jt.jt, C.DRMAA_INPUT_PATH, path)
	}
	ce := makeError("No job template", errorID[C.DRMAA_ERRNO_INVALID_JOB])
	return &ce
}

// InputPath returns the input file of the remote command set
// in the job template.
func (jt *JobTemplate) InputPath() (string, error) {
	return getStringValue(jt.jt, C.DRMAA_INPUT_PATH)
}

<<<<<<< HEAD
// SetOuputPath sets the path to a directory or a file which is
=======
// SetOutputPath sets the path to a directory or a file which is
>>>>>>> 948c4c4b
// used as output file or directory. Everything the job writes
// to standard output (stdout) is written in that file.
func (jt *JobTemplate) SetOutputPath(path string) error {
	if jt.jt != nil {
		return setNameValue(jt.jt, C.DRMAA_OUTPUT_PATH, path)
	}
	ce := makeError("No job template", errorID[C.DRMAA_ERRNO_INVALID_JOB])
	return &ce
}

// OutputPath returns the output path set in the job template.
func (jt *JobTemplate) OutputPath() (string, error) {
	return getStringValue(jt.jt, C.DRMAA_OUTPUT_PATH)
}

// SetErrorPath sets the path to a directory or a file which is
// used as error file or directory. Everything the job writes to
// standard error (stderr) is written in that file.
func (jt *JobTemplate) SetErrorPath(path string) error {
	if jt.jt != nil {
		return setNameValue(jt.jt, C.DRMAA_ERROR_PATH, path)
	}
	ce := makeError("No job template", errorID[C.DRMAA_ERRNO_INVALID_JOB])
	return &ce
}

// ErrorPath returns the error path set in the job template.
func (jt *JobTemplate) ErrorPath() (string, error) {
	return getStringValue(jt.jt, C.DRMAA_ERROR_PATH)
}

// setVectorAttributes sets a Go string slice as a char* array in the
// C job template structure stored in the Go JobTemplate struct
func setVectorAttributes(jt *JobTemplate, name *C.char, args []string) error {
	if jt == nil || jt.jt == nil {
<<<<<<< HEAD
		ce := makeError("No job template", errorId[C.DRMAA_ERRNO_INVALID_JOB])
=======
		ce := makeError("No job template", errorID[C.DRMAA_ERRNO_INVALID_JOB])
>>>>>>> 948c4c4b
		return &ce
	}

	if len(args) == 0 {
		return nil
	}

	diag := C.makeString(stringSize)
	defer C.free(unsafe.Pointer(diag))

	values := C.makeStringArray(C.int(len(args) + 1))
	defer C.freeStringArray(values, C.int(len(args)+1))

	for i, a := range args {
		carg := C.CString(a)
		// do not free carg here! it will be freed from freeStringArray
		C.setString(values, carg, C.int(i))
	}

	errNumber := C.drmaa_set_vector_attribute(jt.jt, name, values, diag, stringSize)
	if errNumber != C.DRMAA_ERRNO_SUCCESS && diag != nil {
		ce := makeError(C.GoString(diag), errorID[errNumber])
		return &ce
	}
	return nil
}

// getVectorAttribute returns a slice of attributes set for a specific
// vector attribute out of the underlying C job template.
func getVectorAttribute(jt *JobTemplate, name *C.char) ([]string, error) {
	if jt == nil || jt.jt == nil {
<<<<<<< HEAD
		ce := makeError("No job template", errorId[C.DRMAA_ERRNO_INVALID_JOB])
=======
		ce := makeError("No job template", errorID[C.DRMAA_ERRNO_INVALID_JOB])
>>>>>>> 948c4c4b
		return nil, &ce
	}

	diag := C.makeString(stringSize)
	defer C.free(unsafe.Pointer(diag))

	var values *C.drmaa_attr_values_t

	errNumber := C.drmaa_get_vector_attribute(jt.jt, name, &values, diag, stringSize)
	if errNumber != C.DRMAA_ERRNO_SUCCESS && diag != nil {
<<<<<<< HEAD
		ce := makeError(C.GoString(diag), errorId[errNumber])
=======
		ce := makeError(C.GoString(diag), errorID[errNumber])
>>>>>>> 948c4c4b
		return nil, &ce
	}

	attributes := make([]string, 0, 16)

	// convert all C attribute names
	for {
		attrName := C.makeString(attrnameSize)
		defer C.free(unsafe.Pointer(attrName))
		errNumber = C.drmaa_get_next_attr_value(values, attrName, attrnameSize-1)
		if errNumber != C.DRMAA_ERRNO_SUCCESS {
			break
		}
		attributes = append(attributes, C.GoString(attrName))
	}
	// free the attributes
	C.drmaa_release_attr_values(values)
	return attributes, nil
}

// SetArgs sets the arguments for the job executable in the job template.
func (jt *JobTemplate) SetArgs(args []string) error {
	if jt != nil && jt.jt != nil {
<<<<<<< HEAD
		drmaa_v_argv := C.CString(C.DRMAA_V_ARGV)
		//defer C.free(unsafe.Pointer(drmaa_v_argv))
		return setVectorAttributes(jt, drmaa_v_argv, args)
=======
		drmaaVArgv := C.CString(C.DRMAA_V_ARGV)
		defer C.free(unsafe.Pointer(drmaaVArgv))
		return setVectorAttributes(jt, drmaaVArgv, args)
>>>>>>> 948c4c4b
	}
	ce := makeError("No job template", errorID[C.DRMAA_ERRNO_INVALID_JOB])
	return &ce
}

// Args returns the arguments set in the job template for the jobs process.
func (jt *JobTemplate) Args() ([]string, error) {
	if jt == nil || jt.jt == nil {
<<<<<<< HEAD
		ce := makeError("No job template", errorId[C.DRMAA_ERRNO_INVALID_JOB])
		return nil, &ce
	}
	drmaa_v_argv := C.CString(C.DRMAA_V_ARGV)
	defer C.free(unsafe.Pointer(drmaa_v_argv))
	return getVectorAttribute(jt, drmaa_v_argv)
=======
		ce := makeError("No job template", errorID[C.DRMAA_ERRNO_INVALID_JOB])
		return nil, &ce
	}
	drmaaVArgv := C.CString(C.DRMAA_V_ARGV)
	defer C.free(unsafe.Pointer(drmaaVArgv))
	return getVectorAttribute(jt, drmaaVArgv)
>>>>>>> 948c4c4b
}

// SetArg sets a single argument. Simple wrapper for SetArgs([]string{arg}).
func (jt *JobTemplate) SetArg(arg string) error {
	return jt.SetArgs([]string{arg})
}

// SetEnv sets a set of environment variables inherited from the
// current environment forwarded to the environment of the job
// when it is executed.
func (jt *JobTemplate) SetEnv(envs []string) error {
	if jt.jt != nil {
<<<<<<< HEAD
		drmaa_v_env := C.CString(C.DRMAA_V_ENV)
		defer C.free(unsafe.Pointer(drmaa_v_env))
		return setVectorAttributes(jt, drmaa_v_env, envs)
=======
		venv := C.CString(C.DRMAA_V_ENV)
		defer C.free(unsafe.Pointer(venv))
		return setVectorAttributes(jt, venv, envs)
>>>>>>> 948c4c4b
	}
	ce := makeError("No job template", errorID[C.DRMAA_ERRNO_INVALID_JOB])
	return &ce
}

// Env returns the environment variables set in the job template for the jobs
// process.
func (jt *JobTemplate) Env() ([]string, error) {
	if jt == nil || jt.jt == nil {
<<<<<<< HEAD
		ce := makeError("No job template", errorId[C.DRMAA_ERRNO_INVALID_JOB])
		return nil, &ce
	}
	v_env := C.CString(C.DRMAA_V_ENV)
	defer C.free(unsafe.Pointer(v_env))
	return getVectorAttribute(jt, v_env)
=======
		ce := makeError("No job template", errorID[C.DRMAA_ERRNO_INVALID_JOB])
		return nil, &ce
	}
	venv := C.CString(C.DRMAA_V_ENV)
	defer C.free(unsafe.Pointer(venv))
	return getVectorAttribute(jt, venv)
>>>>>>> 948c4c4b
}

// SetEmail sets the emails addresses in the job template used by the
// cluster scheduler to send emails to.
func (jt *JobTemplate) SetEmail(emails []string) error {
	if jt.jt != nil {
<<<<<<< HEAD
		drmaa_v_email := C.CString(C.DRMAA_V_EMAIL)
		defer C.free(unsafe.Pointer(drmaa_v_email))
		return setVectorAttributes(jt, drmaa_v_email, emails)
=======
		drmaaVEmail := C.CString(C.DRMAA_V_EMAIL)
		defer C.free(unsafe.Pointer(drmaaVEmail))
		return setVectorAttributes(jt, drmaaVEmail, emails)
>>>>>>> 948c4c4b
	}
	ce := makeError("No job template", errorID[C.DRMAA_ERRNO_INVALID_ARGUMENT])
	return &ce
}

// Email returns the email addresses set in the job template which are
// notified on defined events of the underlying job.
func (jt *JobTemplate) Email() ([]string, error) {
	if jt == nil || jt.jt == nil {
<<<<<<< HEAD
		ce := makeError("No job template", errorId[C.DRMAA_ERRNO_INVALID_JOB])
		return nil, &ce
	}
	drmaa_v_email := C.CString(C.DRMAA_V_EMAIL)
	defer C.free(unsafe.Pointer(drmaa_v_email))
	return getVectorAttribute(jt, drmaa_v_email)
=======
		ce := makeError("No job template", errorID[C.DRMAA_ERRNO_INVALID_JOB])
		return nil, &ce
	}
	drmaaVEmail := C.CString(C.DRMAA_V_EMAIL)
	defer C.free(unsafe.Pointer(drmaaVEmail))
	return getVectorAttribute(jt, drmaaVEmail)
>>>>>>> 948c4c4b
}

// SetJobSubmissionState sets the job submission state (like the hold state)
// in the job template.
func (jt *JobTemplate) SetJobSubmissionState(state SubmissionState) error {
	if jt.jt != nil {
		if state == HoldState {
			return setNameValue(jt.jt, C.DRMAA_JS_STATE, "drmaa_hold")
<<<<<<< HEAD
		} else { //if (state == ActiveState) {
			return setNameValue(jt.jt, C.DRMAA_JS_STATE, "drmaa_active")
		}
=======
		} //if (state == ActiveState) {
		return setNameValue(jt.jt, C.DRMAA_JS_STATE, "drmaa_active")
>>>>>>> 948c4c4b
	}
	ce := makeError("No job template", errorID[C.DRMAA_ERRNO_INVALID_ARGUMENT])
	return &ce
}

// JobSubmissionState returns the job submission state set in the
// job template.
func (jt *JobTemplate) JobSubmissionState() (SubmissionState, error) {
	value, err := getStringValue(jt.jt, C.DRMAA_JS_STATE)
	if err != nil {
		return ActiveState, err
	}

	if value == "drmaa_hold" {
		return HoldState, nil
	} //else { // if value == "drmaa_active" {

	return ActiveState, nil
}

// SetWD sets the working directory for the job in the job template.
func (jt *JobTemplate) SetWD(dir string) error {
	if jt != nil && jt.jt != nil {
		return setNameValue(jt.jt, C.DRMAA_WD, dir)
	}
	ce := makeError("No job template", errorID[C.DRMAA_ERRNO_INVALID_ARGUMENT])
	return &ce
}

// WD returns the working directory set in the job template
func (jt *JobTemplate) WD() (string, error) {
	return getStringValue(jt.jt, C.DRMAA_WD)
}

// SetNativeSpecification sets the native specification (DRM system depended
// job submission settings) for the job.
func (jt *JobTemplate) SetNativeSpecification(native string) error {
	if jt != nil && jt.jt != nil {
		return setNameValue(jt.jt, C.DRMAA_NATIVE_SPECIFICATION, native)
	}
	ce := makeError("No job template", errorID[C.DRMAA_ERRNO_INVALID_ARGUMENT])
	return &ce
}

// NativeSpecification returns the native specification set i in the job template.
// The native specification string is used for injecting DRM specific job submission
// requests to the system.
func (jt *JobTemplate) NativeSpecification() (string, error) {
	return getStringValue(jt.jt, C.DRMAA_NATIVE_SPECIFICATION)
}

// SetBlockEmail set the DRMAA_BLOCK_EMAIL in the job template. When this is
// set it overrides any default behavior of the that might send emails when a job
// reached a specific state. This is used to prevent emails are going to be
// send.
func (jt *JobTemplate) SetBlockEmail(blockmail bool) error {
	if jt != nil && jt.jt != nil {
		if blockmail {
			return setNameValue(jt.jt, C.DRMAA_BLOCK_EMAIL, "1")
<<<<<<< HEAD
		} else {
			return setNameValue(jt.jt, C.DRMAA_BLOCK_EMAIL, "0")
=======
>>>>>>> 948c4c4b
		}
		return setNameValue(jt.jt, C.DRMAA_BLOCK_EMAIL, "0")
	}
	ce := makeError("No job template", errorID[C.DRMAA_ERRNO_INVALID_ARGUMENT])
	return &ce
}

// BlockEmail returns true if BLOCK_EMAIL is set in the job template.
func (jt *JobTemplate) BlockEmail() (bool, error) {
	value, err := getStringValue(jt.jt, C.DRMAA_BLOCK_EMAIL)
	if err != nil {
		return false, err
	}
	if value == "1" {
		return true, nil
	}
	return false, nil
}

// SetStartTime sets the earliest job start time for the job.
func (jt *JobTemplate) SetStartTime(time time.Time) error {
	if jt != nil && jt.jt != nil {
		timeString := fmt.Sprintf("%d", time.Unix())
		return setNameValue(jt.jt, C.DRMAA_START_TIME, timeString)
	}
	ce := makeError("No job template", errorID[C.DRMAA_ERRNO_INVALID_ARGUMENT])
	return &ce
}

// StartTime returns the job start time set for the job.
func (jt *JobTemplate) StartTime() (time.Time, error) {
	value, err := getStringValue(jt.jt, C.DRMAA_START_TIME)
	if err != nil {
		var t time.Time
		return t, err
<<<<<<< HEAD
	} else {
		sec, err := strconv.ParseInt(value, 10, 64)
		if t := time.Unix(sec, 0); err == nil {
			return t, nil
		}
	}
	ce := makeError("Unknown timestamp", errorId[C.DRMAA_ERRNO_INVALID_ARGUMENT])
=======
	}
	sec, errParse := strconv.ParseInt(value, 10, 64)
	if t := time.Unix(sec, 0); errParse == nil {
		return t, nil
	}
	ce := makeError("Unknown timestamp", errorID[C.DRMAA_ERRNO_INVALID_ARGUMENT])
>>>>>>> 948c4c4b
	var t time.Time
	return t, &ce
}

// SetJobName sets the name of the job in the job template.
func (jt *JobTemplate) SetJobName(jobname string) error {
	if jt != nil && jt.jt != nil {
		return setNameValue(jt.jt, C.DRMAA_JOB_NAME, jobname)
	}
	ce := makeError("No job template", errorID[C.DRMAA_ERRNO_INVALID_ARGUMENT])
	return &ce
}

// JobName returns the name set in the job template.
func (jt *JobTemplate) JobName() (string, error) {
	return getStringValue(jt.jt, C.DRMAA_JOB_NAME)
}

// SetJoinFiles sets that the error and output files of the job have to be
// joined.
func (jt *JobTemplate) SetJoinFiles(join bool) error {
	if jt != nil && jt.jt != nil {
		if join {
			return setNameValue(jt.jt, C.DRMAA_JOIN_FILES, "y")
<<<<<<< HEAD
		} else {
			return setNameValue(jt.jt, C.DRMAA_JOIN_FILES, "n")
		}
	}
	ce := makeError("No job template", errorId[C.DRMAA_ERRNO_INVALID_ARGUMENT])
=======
		}
		return setNameValue(jt.jt, C.DRMAA_JOIN_FILES, "n")
	}
	ce := makeError("No job template", errorID[C.DRMAA_ERRNO_INVALID_ARGUMENT])
>>>>>>> 948c4c4b
	return &ce
}

// JoinFiles returns if join files is set in the job template.
func (jt *JobTemplate) JoinFiles() (bool, error) {
	val, err := getStringValue(jt.jt, C.DRMAA_JOB_NAME)
	if err != nil {
		return false, err
	}
	if val == "y" {
		return true, nil
	}
	return false, nil
}

// SetTransferFiles sets the file transfer mode in the job template.
func (jt *JobTemplate) SetTransferFiles(mode FileTransferMode) error {
	if jt.jt != nil {
		var ftm string
		if mode.InputStream {
			ftm += "i"
		}
		if mode.OutputStream {
			ftm += "o"
		}
		if mode.ErrorStream {
			ftm += "e"
		}
		return setNameValue(jt.jt, C.DRMAA_TRANSFER_FILES, ftm)
	}
	ce := makeError("No job template", errorID[C.DRMAA_ERRNO_INVALID_ARGUMENT])
	return &ce
}

// TransferFiles returns the FileTransferModes set in the job template.
func (jt *JobTemplate) TransferFiles() (FileTransferMode, error) {
	if jt != nil && jt.jt != nil {
<<<<<<< HEAD
		if val, err := getStringValue(jt.jt, C.DRMAA_TRANSFER_FILES); err != nil {
=======
		val, err := getStringValue(jt.jt, C.DRMAA_TRANSFER_FILES)
		if err != nil {
>>>>>>> 948c4c4b
			var ftm FileTransferMode
			return ftm, err
		}
		var ftm FileTransferMode
		for _, c := range val {
			switch string(c) {
			case "i":
				ftm.InputStream = true
			case "o":
				ftm.OutputStream = true
			case "e":
				ftm.ErrorStream = true
			}
			return ftm, nil
		}
	}
	var ftm FileTransferMode
	ce := makeError("No job template", errorID[C.DRMAA_ERRNO_INVALID_ARGUMENT])
	return ftm, &ce
}

// SetDeadlineTime sets deadline time in job template. Unsupported in Grid Engine.
func (jt *JobTemplate) SetDeadlineTime(deadline time.Duration) error {
	if jt != nil && jt.jt != nil {
		limitString := fmt.Sprintf("%d", int64(deadline.Seconds()))
		return setNameValue(jt.jt, C.DRMAA_DEADLINE_TIME, limitString)
	}
<<<<<<< HEAD
	ce := makeError("No job template", errorId[C.DRMAA_ERRNO_INVALID_ARGUMENT])
=======
	ce := makeError("No job template", errorID[C.DRMAA_ERRNO_INVALID_ARGUMENT])
>>>>>>> 948c4c4b
	return &ce
}

// Unsupported in Grid Engine.
func (jt *JobTemplate) parseDuration(field string) (defaultDuration time.Duration, err error) {
	if jt != nil && jt.jt != nil {
<<<<<<< HEAD
		if val, err := getStringValue(jt.jt, field); err != nil {
=======
		val, err := getStringValue(jt.jt, field)
		if err != nil {
>>>>>>> 948c4c4b
			return defaultDuration, err
		}
		if sec, err := time.ParseDuration(val + "s"); err == nil {
			return sec, nil
		}
		ce := makeError("Couldn't parse duration.", errorID[C.DRMAA_ERRNO_INVALID_ARGUMENT])
		var t time.Duration
		return t, &ce
	}
	ce := makeError("No job template", errorID[C.DRMAA_ERRNO_INVALID_ARGUMENT])
	return defaultDuration, &ce
}

// DeadlineTime returns deadline time. Unsupported in Grid Engine.
func (jt *JobTemplate) DeadlineTime() (deadlineTime time.Duration, err error) {
	return jt.parseDuration(C.DRMAA_DEADLINE_TIME)
}

// SetHardWallclockTimeLimit sets a hard wall-clock time limit for the job.
func (jt *JobTemplate) SetHardWallclockTimeLimit(limit time.Duration) error {
	if jt != nil && jt.jt != nil {
		limitString := fmt.Sprintf("%d", int64(limit.Seconds()))
		fmt.Printf("limit string: %s", limitString)
		return setNameValue(jt.jt, C.DRMAA_WCT_HLIMIT, limitString)
	}
	ce := makeError("No job template", errorID[C.DRMAA_ERRNO_INVALID_ARGUMENT])
	return &ce
}

// HardWallclockTimeLimit returns the wall-clock time set in the job template.
func (jt *JobTemplate) HardWallclockTimeLimit() (deadlineTime time.Duration, err error) {
	return jt.parseDuration(C.DRMAA_WCT_HLIMIT)
}

// SetSoftWallclockTimeLimit sets a soft wall-clock time limit for the job in the job template.
func (jt *JobTemplate) SetSoftWallclockTimeLimit(limit time.Duration) error {
	if jt != nil && jt.jt != nil {
		limitString := fmt.Sprintf("%d", int64(limit.Seconds()))
		return setNameValue(jt.jt, C.DRMAA_WCT_SLIMIT, limitString)
	}
	ce := makeError("No job template", errorID[C.DRMAA_ERRNO_INVALID_ARGUMENT])
	return &ce
}

// SoftWallclockTimeLimit returns the soft wall-clock time limit for the job set in the job template.
func (jt *JobTemplate) SoftWallclockTimeLimit() (deadlineTime time.Duration, err error) {
	return jt.parseDuration(C.DRMAA_WCT_HLIMIT)
}

// SetHardRunDurationLimit sets a hard run-time limit for the job in the job template.
func (jt *JobTemplate) SetHardRunDurationLimit(limit time.Duration) error {
	if jt != nil && jt.jt != nil {
		limitString := fmt.Sprintf("%d", int64(limit.Seconds()))
		return setNameValue(jt.jt, C.DRMAA_DURATION_HLIMIT, limitString)
	}
<<<<<<< HEAD
	ce := makeError("No job template", errorId[C.DRMAA_ERRNO_INVALID_ARGUMENT])
=======
	ce := makeError("No job template", errorID[C.DRMAA_ERRNO_INVALID_ARGUMENT])
>>>>>>> 948c4c4b
	return &ce
}

// HardRunDurationLimit returns the hard run-time limit for the job from the job template.
func (jt *JobTemplate) HardRunDurationLimit() (deadlineTime time.Duration, err error) {
	return jt.parseDuration(C.DRMAA_DURATION_HLIMIT)
}

// SetSoftRunDurationLimit sets the soft run-time limit for the job in the job template.
func (jt *JobTemplate) SetSoftRunDurationLimit(limit time.Duration) error {
	if jt != nil && jt.jt != nil {
		limitString := fmt.Sprintf("%d", int64(limit.Seconds()))
		return setNameValue(jt.jt, C.DRMAA_DURATION_SLIMIT, limitString)
	}
<<<<<<< HEAD
	ce := makeError("No job template", errorId[C.DRMAA_ERRNO_INVALID_ARGUMENT])
=======
	ce := makeError("No job template", errorID[C.DRMAA_ERRNO_INVALID_ARGUMENT])
>>>>>>> 948c4c4b
	return &ce
}

// SoftRunDurationLimit returns the soft run-time limit set in the job template.
func (jt *JobTemplate) SoftRunDurationLimit() (deadlineTime time.Duration, err error) {
	return jt.parseDuration(C.DRMAA_DURATION_SLIMIT)
}<|MERGE_RESOLUTION|>--- conflicted
+++ resolved
@@ -1,9 +1,5 @@
 /*
-<<<<<<< HEAD
-    Copyright 2012, 2013, 2014, 2015 Daniel Gruber, info@gridengine.eu
-=======
    Copyright 2012, 2013, 2014, 2015, 2016 Daniel Gruber, info@gridengine.eu
->>>>>>> 948c4c4b
 
    Redistribution and use in source and binary forms, with or without
    modification, are permitted provided that the following conditions are
@@ -28,12 +24,8 @@
    (INCLUDING NEGLIGENCE OR OTHERWISE) ARISING IN ANY WAY OUT OF THE USE
    OF THIS SOFTWARE, EVEN IF ADVISED OF THE POSSIBILITY OF SUCH DAMAGE.
 
-<<<<<<< HEAD
-   This is a Go DRMAA language binding implementation version 0.8.
-=======
    This is a Go DRMAA language binding implementation based on the
    Open Grid Forum DRMAA C API standard.
->>>>>>> 948c4c4b
 
    Changelog:
    0.1 - First Release: Proof of Concept
@@ -43,19 +35,13 @@
    0.5 - Go DRMAA is now under BSD License (instead in the jail of GPL)!
    0.6 - Smaller issues
    0.7 - Changed *Error results to error. Old implementation is in DRMAA_OLD_ERROR branch.
-<<<<<<< HEAD
    0.7b - Added sudo functionality supported only by Univa Grid Engine. Not DRMAAA specific.
-   0.8 - Added jtemplate support queries (GetAttributeNames(),GetVectorAttributeNames()).
-         Mem leaks fixed. Added Email() / Args() / Env() for querying
-         vector attributes set in the job template.
-=======
    0.8 - Added jtemplate support queries (GetAttributeNames(),GetVectorAttributeNames()).
          Mem leaks fixed. Added Email() / Args() / Env() for querying
          vector attributes set in the job template.
    2016/1
    0.9 - Changed ErrorId to ErrorID and JobId to JobID as well as Placeholder constants.
          No more interface changes planned. Sorry for that...
->>>>>>> 948c4c4b
 
    If you have any questions contact me at info @ gridengine.eu.
 */
@@ -130,18 +116,12 @@
 */
 import "C"
 
-<<<<<<< HEAD
-const version string = "0.8_sudo"
-=======
-const version string = "0.9"
->>>>>>> 948c4c4b
+const version string = "0.9_sudo"
 
 // default string size
 const stringSize C.size_t = C.DRMAA_ERROR_STRING_BUFFER
 const jobnameSize C.size_t = C.DRMAA_JOBNAME_BUFFER
 const attrnameSize C.size_t = C.DRMAA_ATTR_BUFFER
-<<<<<<< HEAD
-=======
 
 // PlaceholderHomeDirectory is a placeholder for the user's home directory when filling out job template.
 const PlaceholderHomeDirectory string = "$drmaa_hd_ph$"
@@ -149,7 +129,6 @@
 // PlaceholderWorkingDirectory is a placeholder for the working directory path which can be used in
 // the job template (like in the input or output path specification).
 const PlaceholderWorkingDirectory string = "$drmaa_wd_ph$"
->>>>>>> 948c4c4b
 
 // PlaceholderTaskID is a placeholder for the array job task ID which can be used in the job
 // template (like in the input or output path specification).
@@ -367,7 +346,6 @@
 	NoMoreElements:                 C.DRMAA_ERRNO_NO_MORE_ELEMENTS,
 }
 
-<<<<<<< HEAD
 // Sudo is a sudoers requrest in order to submit a job on behalf
 // of another user. This is not part of the DRMAA spec but it is
 // included in Univa Grid Engine's DRMAA implementation since 8.3 FCS.
@@ -378,8 +356,6 @@
 	GID       int
 }
 
-=======
->>>>>>> 948c4c4b
 // FileTransferMode determines which files should be staged.
 type FileTransferMode struct {
 	ErrorStream  bool
@@ -450,11 +426,7 @@
 }
 
 // makeError is an intenal function which creates an GO DRMAA error.
-<<<<<<< HEAD
-func makeError(msg string, id ErrorId) Error {
-=======
 func makeError(msg string, id ErrorID) Error {
->>>>>>> 948c4c4b
 	var ce Error
 	ce.Message = msg
 	ce.ID = id
@@ -469,11 +441,7 @@
 // DRMAA functions (not methods required)
 
 // StrError maps an ErrorId to an error string.
-<<<<<<< HEAD
-func StrError(id ErrorId) string {
-=======
 func StrError(id ErrorID) string {
->>>>>>> 948c4c4b
 	// check if not found
 	var ie C.int
 	ie = internalError[id]
@@ -613,11 +581,7 @@
 	}
 
 	if errNumber != C.DRMAA_ERRNO_SUCCESS {
-<<<<<<< HEAD
-		ce := makeError(C.GoString(diag), errorId[errNumber])
-=======
-		ce := makeError(C.GoString(diag), errorID[errNumber])
->>>>>>> 948c4c4b
+		ce := makeError(C.GoString(diag), errorID[errNumber])
 		return nil, &ce
 	}
 
@@ -626,11 +590,7 @@
 	var size C.int
 	errNumber = C.drmaa_get_num_attr_names(vector, &size)
 	if errNumber != C.DRMAA_ERRNO_SUCCESS {
-<<<<<<< HEAD
-		ce := makeError(C.GoString(diag), errorId[errNumber])
-=======
-		ce := makeError(C.GoString(diag), errorID[errNumber])
->>>>>>> 948c4c4b
+		ce := makeError(C.GoString(diag), errorID[errNumber])
 		return nil, &ce
 	}
 
@@ -858,17 +818,10 @@
 		ca = C.DRMAA_CONTROL_RELEASE
 	}
 
-<<<<<<< HEAD
-	jobid := C.CString(jobId)
-	defer C.free(unsafe.Pointer(jobid))
-	if errNumber := C.drmaa_control(jobid, ca, diag, stringSize); errNumber != C.DRMAA_ERRNO_SUCCESS {
-		ce := makeError(C.GoString(diag), errorId[errNumber])
-=======
 	jobid := C.CString(jobID)
 	defer C.free(unsafe.Pointer(jobid))
 	if errNumber := C.drmaa_control(jobid, ca, diag, stringSize); errNumber != C.DRMAA_ERRNO_SUCCESS {
 		ce := makeError(C.GoString(diag), errorID[errNumber])
->>>>>>> 948c4c4b
 		return &ce
 	}
 	return nil
@@ -913,11 +866,7 @@
 	for i, jobid := range jobIds {
 		id := C.CString(jobid)
 		defer C.free(unsafe.Pointer(id))
-<<<<<<< HEAD
-		C.setString(job_ids, id, C.int(i))
-=======
 		C.setString(jobids, id, C.int(i))
->>>>>>> 948c4c4b
 	}
 	C.setString(jobids, nil, C.int(len(jobIds)))
 
@@ -950,17 +899,10 @@
 	cstat := C.int(0)
 	var crusage *C.struct_drmaa_attr_values_s
 
-<<<<<<< HEAD
-	jobid := C.CString(jobId)
-	defer C.free(unsafe.Pointer(jobid))
-
-	if errNumber := C.drmaa_wait(jobid, job_id_out, jobnameSize, &cstat,
-=======
 	jobid := C.CString(jobID)
 	defer C.free(unsafe.Pointer(jobid))
 
 	if errNumber := C.drmaa_wait(jobid, jobIDOut, jobnameSize, &cstat,
->>>>>>> 948c4c4b
 		C.long(timeout), &crusage, diag, stringSize); errNumber != C.DRMAA_ERRNO_SUCCESS {
 		ce := makeError(C.GoString(diag), errorID[errNumber])
 		return jobinfo, &ce
@@ -1068,11 +1010,7 @@
 	return usageMap
 }
 
-<<<<<<< HEAD
-// JobPs returns the cuurent state of a job.
-=======
 // JobPs returns the current state of a job.
->>>>>>> 948c4c4b
 func (s *Session) JobPs(jobID string) (PsType, error) {
 	outPs := C.int(0)
 	diag := C.makeString(stringSize)
@@ -1082,11 +1020,7 @@
 	defer C.free(unsafe.Pointer(id))
 
 	if errNumber := C.drmaa_job_ps(id, &outPs, diag, stringSize); errNumber != C.DRMAA_ERRNO_SUCCESS && diag != nil {
-<<<<<<< HEAD
-		ce := makeError(C.GoString(diag), errorId[errNumber])
-=======
-		ce := makeError(C.GoString(diag), errorID[errNumber])
->>>>>>> 948c4c4b
+		ce := makeError(C.GoString(diag), errorID[errNumber])
 		return 0, &ce
 	}
 
@@ -1236,11 +1170,7 @@
 	return getStringValue(jt.jt, C.DRMAA_INPUT_PATH)
 }
 
-<<<<<<< HEAD
-// SetOuputPath sets the path to a directory or a file which is
-=======
 // SetOutputPath sets the path to a directory or a file which is
->>>>>>> 948c4c4b
 // used as output file or directory. Everything the job writes
 // to standard output (stdout) is written in that file.
 func (jt *JobTemplate) SetOutputPath(path string) error {
@@ -1276,11 +1206,7 @@
 // C job template structure stored in the Go JobTemplate struct
 func setVectorAttributes(jt *JobTemplate, name *C.char, args []string) error {
 	if jt == nil || jt.jt == nil {
-<<<<<<< HEAD
-		ce := makeError("No job template", errorId[C.DRMAA_ERRNO_INVALID_JOB])
-=======
 		ce := makeError("No job template", errorID[C.DRMAA_ERRNO_INVALID_JOB])
->>>>>>> 948c4c4b
 		return &ce
 	}
 
@@ -1312,11 +1238,7 @@
 // vector attribute out of the underlying C job template.
 func getVectorAttribute(jt *JobTemplate, name *C.char) ([]string, error) {
 	if jt == nil || jt.jt == nil {
-<<<<<<< HEAD
-		ce := makeError("No job template", errorId[C.DRMAA_ERRNO_INVALID_JOB])
-=======
 		ce := makeError("No job template", errorID[C.DRMAA_ERRNO_INVALID_JOB])
->>>>>>> 948c4c4b
 		return nil, &ce
 	}
 
@@ -1327,11 +1249,7 @@
 
 	errNumber := C.drmaa_get_vector_attribute(jt.jt, name, &values, diag, stringSize)
 	if errNumber != C.DRMAA_ERRNO_SUCCESS && diag != nil {
-<<<<<<< HEAD
-		ce := makeError(C.GoString(diag), errorId[errNumber])
-=======
-		ce := makeError(C.GoString(diag), errorID[errNumber])
->>>>>>> 948c4c4b
+		ce := makeError(C.GoString(diag), errorID[errNumber])
 		return nil, &ce
 	}
 
@@ -1355,15 +1273,9 @@
 // SetArgs sets the arguments for the job executable in the job template.
 func (jt *JobTemplate) SetArgs(args []string) error {
 	if jt != nil && jt.jt != nil {
-<<<<<<< HEAD
-		drmaa_v_argv := C.CString(C.DRMAA_V_ARGV)
-		//defer C.free(unsafe.Pointer(drmaa_v_argv))
-		return setVectorAttributes(jt, drmaa_v_argv, args)
-=======
 		drmaaVArgv := C.CString(C.DRMAA_V_ARGV)
 		defer C.free(unsafe.Pointer(drmaaVArgv))
 		return setVectorAttributes(jt, drmaaVArgv, args)
->>>>>>> 948c4c4b
 	}
 	ce := makeError("No job template", errorID[C.DRMAA_ERRNO_INVALID_JOB])
 	return &ce
@@ -1372,21 +1284,12 @@
 // Args returns the arguments set in the job template for the jobs process.
 func (jt *JobTemplate) Args() ([]string, error) {
 	if jt == nil || jt.jt == nil {
-<<<<<<< HEAD
-		ce := makeError("No job template", errorId[C.DRMAA_ERRNO_INVALID_JOB])
-		return nil, &ce
-	}
-	drmaa_v_argv := C.CString(C.DRMAA_V_ARGV)
-	defer C.free(unsafe.Pointer(drmaa_v_argv))
-	return getVectorAttribute(jt, drmaa_v_argv)
-=======
 		ce := makeError("No job template", errorID[C.DRMAA_ERRNO_INVALID_JOB])
 		return nil, &ce
 	}
 	drmaaVArgv := C.CString(C.DRMAA_V_ARGV)
 	defer C.free(unsafe.Pointer(drmaaVArgv))
 	return getVectorAttribute(jt, drmaaVArgv)
->>>>>>> 948c4c4b
 }
 
 // SetArg sets a single argument. Simple wrapper for SetArgs([]string{arg}).
@@ -1399,15 +1302,9 @@
 // when it is executed.
 func (jt *JobTemplate) SetEnv(envs []string) error {
 	if jt.jt != nil {
-<<<<<<< HEAD
-		drmaa_v_env := C.CString(C.DRMAA_V_ENV)
-		defer C.free(unsafe.Pointer(drmaa_v_env))
-		return setVectorAttributes(jt, drmaa_v_env, envs)
-=======
 		venv := C.CString(C.DRMAA_V_ENV)
 		defer C.free(unsafe.Pointer(venv))
 		return setVectorAttributes(jt, venv, envs)
->>>>>>> 948c4c4b
 	}
 	ce := makeError("No job template", errorID[C.DRMAA_ERRNO_INVALID_JOB])
 	return &ce
@@ -1417,36 +1314,21 @@
 // process.
 func (jt *JobTemplate) Env() ([]string, error) {
 	if jt == nil || jt.jt == nil {
-<<<<<<< HEAD
-		ce := makeError("No job template", errorId[C.DRMAA_ERRNO_INVALID_JOB])
-		return nil, &ce
-	}
-	v_env := C.CString(C.DRMAA_V_ENV)
-	defer C.free(unsafe.Pointer(v_env))
-	return getVectorAttribute(jt, v_env)
-=======
 		ce := makeError("No job template", errorID[C.DRMAA_ERRNO_INVALID_JOB])
 		return nil, &ce
 	}
 	venv := C.CString(C.DRMAA_V_ENV)
 	defer C.free(unsafe.Pointer(venv))
 	return getVectorAttribute(jt, venv)
->>>>>>> 948c4c4b
 }
 
 // SetEmail sets the emails addresses in the job template used by the
 // cluster scheduler to send emails to.
 func (jt *JobTemplate) SetEmail(emails []string) error {
 	if jt.jt != nil {
-<<<<<<< HEAD
-		drmaa_v_email := C.CString(C.DRMAA_V_EMAIL)
-		defer C.free(unsafe.Pointer(drmaa_v_email))
-		return setVectorAttributes(jt, drmaa_v_email, emails)
-=======
 		drmaaVEmail := C.CString(C.DRMAA_V_EMAIL)
 		defer C.free(unsafe.Pointer(drmaaVEmail))
 		return setVectorAttributes(jt, drmaaVEmail, emails)
->>>>>>> 948c4c4b
 	}
 	ce := makeError("No job template", errorID[C.DRMAA_ERRNO_INVALID_ARGUMENT])
 	return &ce
@@ -1456,21 +1338,12 @@
 // notified on defined events of the underlying job.
 func (jt *JobTemplate) Email() ([]string, error) {
 	if jt == nil || jt.jt == nil {
-<<<<<<< HEAD
-		ce := makeError("No job template", errorId[C.DRMAA_ERRNO_INVALID_JOB])
-		return nil, &ce
-	}
-	drmaa_v_email := C.CString(C.DRMAA_V_EMAIL)
-	defer C.free(unsafe.Pointer(drmaa_v_email))
-	return getVectorAttribute(jt, drmaa_v_email)
-=======
 		ce := makeError("No job template", errorID[C.DRMAA_ERRNO_INVALID_JOB])
 		return nil, &ce
 	}
 	drmaaVEmail := C.CString(C.DRMAA_V_EMAIL)
 	defer C.free(unsafe.Pointer(drmaaVEmail))
 	return getVectorAttribute(jt, drmaaVEmail)
->>>>>>> 948c4c4b
 }
 
 // SetJobSubmissionState sets the job submission state (like the hold state)
@@ -1479,14 +1352,8 @@
 	if jt.jt != nil {
 		if state == HoldState {
 			return setNameValue(jt.jt, C.DRMAA_JS_STATE, "drmaa_hold")
-<<<<<<< HEAD
-		} else { //if (state == ActiveState) {
-			return setNameValue(jt.jt, C.DRMAA_JS_STATE, "drmaa_active")
-		}
-=======
 		} //if (state == ActiveState) {
 		return setNameValue(jt.jt, C.DRMAA_JS_STATE, "drmaa_active")
->>>>>>> 948c4c4b
 	}
 	ce := makeError("No job template", errorID[C.DRMAA_ERRNO_INVALID_ARGUMENT])
 	return &ce
@@ -1546,11 +1413,6 @@
 	if jt != nil && jt.jt != nil {
 		if blockmail {
 			return setNameValue(jt.jt, C.DRMAA_BLOCK_EMAIL, "1")
-<<<<<<< HEAD
-		} else {
-			return setNameValue(jt.jt, C.DRMAA_BLOCK_EMAIL, "0")
-=======
->>>>>>> 948c4c4b
 		}
 		return setNameValue(jt.jt, C.DRMAA_BLOCK_EMAIL, "0")
 	}
@@ -1586,22 +1448,12 @@
 	if err != nil {
 		var t time.Time
 		return t, err
-<<<<<<< HEAD
-	} else {
-		sec, err := strconv.ParseInt(value, 10, 64)
-		if t := time.Unix(sec, 0); err == nil {
-			return t, nil
-		}
-	}
-	ce := makeError("Unknown timestamp", errorId[C.DRMAA_ERRNO_INVALID_ARGUMENT])
-=======
 	}
 	sec, errParse := strconv.ParseInt(value, 10, 64)
 	if t := time.Unix(sec, 0); errParse == nil {
 		return t, nil
 	}
 	ce := makeError("Unknown timestamp", errorID[C.DRMAA_ERRNO_INVALID_ARGUMENT])
->>>>>>> 948c4c4b
 	var t time.Time
 	return t, &ce
 }
@@ -1626,18 +1478,10 @@
 	if jt != nil && jt.jt != nil {
 		if join {
 			return setNameValue(jt.jt, C.DRMAA_JOIN_FILES, "y")
-<<<<<<< HEAD
-		} else {
-			return setNameValue(jt.jt, C.DRMAA_JOIN_FILES, "n")
-		}
-	}
-	ce := makeError("No job template", errorId[C.DRMAA_ERRNO_INVALID_ARGUMENT])
-=======
 		}
 		return setNameValue(jt.jt, C.DRMAA_JOIN_FILES, "n")
 	}
 	ce := makeError("No job template", errorID[C.DRMAA_ERRNO_INVALID_ARGUMENT])
->>>>>>> 948c4c4b
 	return &ce
 }
 
@@ -1675,12 +1519,8 @@
 // TransferFiles returns the FileTransferModes set in the job template.
 func (jt *JobTemplate) TransferFiles() (FileTransferMode, error) {
 	if jt != nil && jt.jt != nil {
-<<<<<<< HEAD
-		if val, err := getStringValue(jt.jt, C.DRMAA_TRANSFER_FILES); err != nil {
-=======
 		val, err := getStringValue(jt.jt, C.DRMAA_TRANSFER_FILES)
 		if err != nil {
->>>>>>> 948c4c4b
 			var ftm FileTransferMode
 			return ftm, err
 		}
@@ -1708,23 +1548,15 @@
 		limitString := fmt.Sprintf("%d", int64(deadline.Seconds()))
 		return setNameValue(jt.jt, C.DRMAA_DEADLINE_TIME, limitString)
 	}
-<<<<<<< HEAD
-	ce := makeError("No job template", errorId[C.DRMAA_ERRNO_INVALID_ARGUMENT])
-=======
 	ce := makeError("No job template", errorID[C.DRMAA_ERRNO_INVALID_ARGUMENT])
->>>>>>> 948c4c4b
 	return &ce
 }
 
 // Unsupported in Grid Engine.
 func (jt *JobTemplate) parseDuration(field string) (defaultDuration time.Duration, err error) {
 	if jt != nil && jt.jt != nil {
-<<<<<<< HEAD
-		if val, err := getStringValue(jt.jt, field); err != nil {
-=======
 		val, err := getStringValue(jt.jt, field)
 		if err != nil {
->>>>>>> 948c4c4b
 			return defaultDuration, err
 		}
 		if sec, err := time.ParseDuration(val + "s"); err == nil {
@@ -1780,11 +1612,7 @@
 		limitString := fmt.Sprintf("%d", int64(limit.Seconds()))
 		return setNameValue(jt.jt, C.DRMAA_DURATION_HLIMIT, limitString)
 	}
-<<<<<<< HEAD
-	ce := makeError("No job template", errorId[C.DRMAA_ERRNO_INVALID_ARGUMENT])
-=======
 	ce := makeError("No job template", errorID[C.DRMAA_ERRNO_INVALID_ARGUMENT])
->>>>>>> 948c4c4b
 	return &ce
 }
 
@@ -1799,11 +1627,7 @@
 		limitString := fmt.Sprintf("%d", int64(limit.Seconds()))
 		return setNameValue(jt.jt, C.DRMAA_DURATION_SLIMIT, limitString)
 	}
-<<<<<<< HEAD
-	ce := makeError("No job template", errorId[C.DRMAA_ERRNO_INVALID_ARGUMENT])
-=======
 	ce := makeError("No job template", errorID[C.DRMAA_ERRNO_INVALID_ARGUMENT])
->>>>>>> 948c4c4b
 	return &ce
 }
 
